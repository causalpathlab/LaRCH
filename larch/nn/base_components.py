--- conflicted
+++ resolved
@@ -582,17 +582,10 @@
         beta = self.get_beta(
             self.spike_logit, 
             self.slab_mean, 
-<<<<<<< HEAD
-            self.slab_lnvar, 
-            self.bias_d
-        ) # exp? clamped
-        aa = torch.mm(theta, beta) # no exp
-=======
             self.slab_lnvar,
             self.bias_d
         )
         aa = self.safe_exp(torch.mm(theta, beta))
->>>>>>> 89274060
 
         beta_kl = self.sparse_kl_loss(
             self.logit_0, self.lnvar_0, 
@@ -609,10 +602,6 @@
             slab_mean: torch.Tensor,
             slab_lnvar: torch.Tensor,
             bias_d: torch.Tensor):
-<<<<<<< HEAD
-        # standardize slab mean first
-=======
->>>>>>> 89274060
         pip = self.get_pip(spike_logit)
 
         mean = slab_mean * pip
@@ -620,12 +609,8 @@
         var = var + pip * torch.exp(slab_lnvar)
 
         eps = torch.randn_like(var)
-<<<<<<< HEAD
-        return self.safe_exp(mean + eps * torch.sqrt(var) - bias_d)
-=======
 
         return mean + eps * torch.sqrt(var) - bias_d
->>>>>>> 89274060
 
     def sparse_kl_loss(
             self,
@@ -692,12 +677,6 @@
         beta = self.get_beta(
             self.spike_logit, 
             self.slab_mean, 
-<<<<<<< HEAD
-            self.slab_lnvar, 
-            self.bias_d
-        )
-        aa = torch.mm(theta, torch.mm(self.A, beta))
-=======
             self.slab_lnvar,
             self.bias_d
         )
@@ -705,7 +684,6 @@
         topic_beta = torch.mm(self.A, beta)
         rho = torch.mm(theta, topic_beta)
         aa = self.safe_exp(rho)
->>>>>>> 89274060
 
         beta_kl = self.sparse_kl_loss(
             self.logit_0, self.lnvar_0, 
